use rand;
use types::*;
use frame::*;

/// Struct that represents a body of a frame of type `prepare`
#[derive(Debug)]
pub struct BodyReqPrepare {
    query: CStringLong,
}

impl BodyReqPrepare {
    /// Creates new body of a frame of type `prepare` that prepares query `query`.
    pub fn new(query: String) -> BodyReqPrepare {
<<<<<<< HEAD
        BodyReqPrepare {
            query: CStringLong::new(query),
        }
=======
        BodyReqPrepare { query: CStringLong::new(query), }
>>>>>>> 6be00c64
    }
}

impl IntoBytes for BodyReqPrepare {
    fn into_cbytes(&self) -> Vec<u8> {
        self.query.into_cbytes()
    }
}

impl Frame {
    /// **Note:** This function should be used internally for building query request frames.
    pub fn new_req_prepare(query: String, flags: Vec<Flag>) -> Frame {
        let version = Version::Request;
        let stream = rand::random::<u16>();
        let opcode = Opcode::Prepare;
        let body = BodyReqPrepare::new(query);

        Frame { version: version,
                flags: flags,
                stream: stream,
                opcode: opcode,
                body: body.into_cbytes(),
                // for request frames it's always None
                tracing_id: None,
                warnings: vec![], }
    }
}<|MERGE_RESOLUTION|>--- conflicted
+++ resolved
@@ -11,13 +11,7 @@
 impl BodyReqPrepare {
     /// Creates new body of a frame of type `prepare` that prepares query `query`.
     pub fn new(query: String) -> BodyReqPrepare {
-<<<<<<< HEAD
-        BodyReqPrepare {
-            query: CStringLong::new(query),
-        }
-=======
         BodyReqPrepare { query: CStringLong::new(query), }
->>>>>>> 6be00c64
     }
 }
 
